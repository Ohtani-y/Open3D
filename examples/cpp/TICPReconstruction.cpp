// ----------------------------------------------------------------------------
// -                        Open3D: www.open3d.org                            -
// ----------------------------------------------------------------------------
// The MIT License (MIT)
//
// Copyright (c) 2018-2021 www.open3d.org
//
// Permission is hereby granted, free of charge, to any person obtaining a copy
// of this software and associated documentation files (the "Software"), to deal
// in the Software without restriction, including without limitation the rights
// to use, copy, modify, merge, publish, distribute, sublicense, and/or sell
// copies of the Software, and to permit persons to whom the Software is
// furnished to do so, subject to the following conditions:
//
// The above copyright notice and this permission notice shall be included in
// all copies or substantial portions of the Software.
//
// THE SOFTWARE IS PROVIDED "AS IS", WITHOUT WARRANTY OF ANY KIND, EXPRESS OR
// IMPLIED, INCLUDING BUT NOT LIMITED TO THE WARRANTIES OF MERCHANTABILITY,
// FITNESS FOR A PARTICULAR PURPOSE AND NONINFRINGEMENT. IN NO EVENT SHALL THE
// AUTHORS OR COPYRIGHT HOLDERS BE LIABLE FOR ANY CLAIM, DAMAGES OR OTHER
// LIABILITY, WHETHER IN AN ACTION OF CONTRACT, TORT OR OTHERWISE, ARISING
// FROM, OUT OF OR IN CONNECTION WITH THE SOFTWARE OR THE USE OR OTHER DEALINGS
// IN THE SOFTWARE.
// ----------------------------------------------------------------------------

#include <atomic>
#include <chrono>
#include <fstream>
#include <iomanip>
#include <iostream>
#include <mutex>
#include <random>
#include <sstream>
#include <thread>

#include "open3d/Open3D.h"

using namespace open3d;
using namespace open3d::visualization;
using namespace open3d::t::pipelines::registration;

float verticalFoV = 25;

const Eigen::Vector3f CENTER_OFFSET(-10.0f, 0.0f, 30.0f);

const std::string CLOUD_NAME = "points";

const std::string SRC_CLOUD = "source_pointcloud";
const std::string DST_CLOUD = "target_pointcloud";
const std::string LINE_SET = "correspondences_lines";
const std::string SRC_CORRES = "source_correspondences_idx";
const std::string TAR_CORRES = "target_correspondences_idx";

std::vector<double> initial_transform_flat = {1.0, 0.0, 0.0, 0.0, 0.0, 1.0,
                                              0.0, 0.0, 0.0, 0.0, 1.0, 0.0,
                                              0.0, 0.0, 0.0, 1.0};

//------------------------------------------------------------------------------
class PropertyPanel : public gui::VGrid {
    using Super = gui::VGrid;

public:
    PropertyPanel(int spacing, int left_margin)
        : gui::VGrid(2, spacing, gui::Margins(left_margin, 0, 0, 0)) {
        default_label_color_ =
                std::make_shared<gui::Label>("temp")->GetTextColor();
    }

    void AddIntSlider(const std::string& name,
                      std::atomic<int>* num_addr,
                      int default_val,
                      int min_val,
                      int max_val,
                      const std::string& tooltip = "") {
        auto s = std::make_shared<gui::Slider>(gui::Slider::INT);
        s->SetLimits(min_val, max_val);
        s->SetValue(default_val);
        *num_addr = default_val;
        s->SetOnValueChanged([num_addr, this](int new_val) {
            *num_addr = new_val;
            this->NotifyChanged();
        });
        auto label = std::make_shared<gui::Label>(name.c_str());
        label->SetTooltip(tooltip.c_str());
        AddChild(label);
        AddChild(s);
    }

    void SetEnabled(bool enable) override {
        Super::SetEnabled(enable);
        for (auto child : GetChildren()) {
            child->SetEnabled(enable);
            auto label = std::dynamic_pointer_cast<gui::Label>(child);
            if (label) {
                if (enable) {
                    label->SetTextColor(default_label_color_);
                } else {
                    label->SetTextColor(gui::Color(0.5f, 0.5f, 0.5f, 1.0f));
                }
            }
        }
    }

private:
    gui::Color default_label_color_;
    std::function<void()> on_changed_;

    void NotifyChanged() {
        if (on_changed_) {
            on_changed_();
        }
    }
};

//------------------------------------------------------------------------------
class ReconstructionWindow : public gui::Window {
    using Super = gui::Window;

public:
    ReconstructionWindow(const std::string& path_config,
                         const core::Device& device)
        : gui::Window("Open3D - Reconstruction", 1280, 800),
          device_(device),
          host_(core::Device("CPU:0")),
          dtype_(core::Dtype::Float32) {
        ReadConfigFile(path_config);
        std::tie(source_, target_) = LoadTensorPointClouds();

        transformation_ = core::Tensor(initial_transform_flat, {4, 4},
                                       core::Dtype::Float64, host_);

        is_done_ = false;

        // --------------------- VISUALIZER ---------------------
        gui::Application::GetInstance().Initialize();

        src_cloud_mat_ = rendering::Material();
        src_cloud_mat_.shader = "defaultUnlit";

        tar_cloud_mat_ = rendering::Material();
        tar_cloud_mat_.shader = "defaultUnlit";

        src_corres_mat_ = rendering::Material();
        src_corres_mat_.shader = "defaultUnlit";
        src_corres_mat_.base_color = Eigen::Vector4f(0.f, 1.0f, 0.0f, 1.0f);
        src_corres_mat_.point_size = 4.0f;

        tar_corres_mat_ = rendering::Material();
        tar_corres_mat_.shader = "defaultUnlit";
        tar_corres_mat_.base_color = Eigen::Vector4f(1.f, 0.0f, 0.0f, 1.0f);
        tar_corres_mat_.point_size = 4.0f;
        // ------------------------------------------------------

        SetOnClose([this]() {
            is_done_ = true;
            return true;  // false would cancel the close
        });
        update_thread_ = std::thread([this]() { this->UpdateMain(); });

        auto& theme = GetTheme();
        int em = theme.font_size;
        int left_margin = em;
        int vspacing = int(std::round(1.0f * float(em)));
        int spacing = int(std::round(0.5f * float(em)));
        gui::Margins margins(int(std::round(0.5f * float(em))));

        widget3d_ = std::make_shared<gui::SceneWidget>();
        AddChild(widget3d_);

        panel_ = std::make_shared<gui::Vert>(spacing, margins);
        AddChild(panel_);

        auto b = std::make_shared<gui::ToggleSwitch>(" Resume/Pause");
        b->SetOnClicked([b, this](bool is_on) {
            if (!this->is_started_) {
                // ----------------- VISUALIZER -----------------
                // Intialize visualizer.
                {
                    // lock to protect `source_` and `target_`
                    // before modifying the value, ensuring the
                    // visualizer thread doesn't read the data,
                    // while we are modifying it.
                    std::lock_guard<std::mutex> lock(pcd_.lock_);

                    // Copying the pointcloud on CPU, as required by
                    // the visualizer.
                    pcd_.source_ = source_.CPU();
                    pcd_.target_ = target_.CPU();
                }

                gui::Application::GetInstance().PostToMainThread(
                        this, [this]() {
                            // lock to protect `pcd_.source_` and
                            // `pcd.target_` before passing it to
                            // the visualizer, ensuring we don't
                            // modify the value, when visualizer is
                            // reading it.
                            std::lock_guard<std::mutex> lock(pcd_.lock_);

                            // Setting the background.
                            this->widget3d_->GetScene()->SetBackground(
                                    {0, 0, 0, 1});

                            // Adding the target pointcloud.
                            this->widget3d_->GetScene()->AddGeometry(
                                    DST_CLOUD, &pcd_.target_, tar_cloud_mat_);

                            // Adding the source pointcloud, and
                            // correspondences pointclouds. This
                            // works as a pointcloud container, i.e.
                            // reserves the resources. Later we will
                            // just use `UpdateGeometry` which is
                            // efficient when the number of points
                            // in the updated pointcloud are same or
                            // less than the geometry added
                            // initially.
                            this->widget3d_->GetScene()
                                    ->GetScene()
                                    ->AddGeometry(SRC_CLOUD, pcd_.source_,
                                                  src_cloud_mat_);
                            this->widget3d_->GetScene()
                                    ->GetScene()
                                    ->AddGeometry(SRC_CORRES, pcd_.source_,
                                                  src_corres_mat_);
                            this->widget3d_->GetScene()
                                    ->GetScene()
                                    ->AddGeometry(TAR_CORRES, pcd_.target_,
                                                  tar_corres_mat_);

                            // Getting bounding box and center to
                            // setup camera view.
                            auto bbox = this->widget3d_->GetScene()
                                                ->GetBoundingBox();
                            auto center = bbox.GetCenter().cast<float>();
                            this->widget3d_->SetupCamera(18, bbox, center);
                            this->widget3d_->LookAt(
                                    center, center - Eigen::Vector3f{-10, 5, 8},
                                    {0.0f, -1.0f, 0.0f});
                        });
                // -----------------------------------------------------

                this->is_started_ = true;
            }
            this->is_running_ = !(this->is_running_);
            this->adjustable_props_->SetEnabled(true);
        });
        panel_->AddChild(b);
        panel_->AddFixed(vspacing);

        adjustable_props_ =
                std::make_shared<PropertyPanel>(spacing, left_margin);
        adjustable_props_->AddIntSlider(
                "Animation Delay (ms)", &delay_, 100, 100, 500,
                "Animation interval between ICP iterations.");
        panel_->AddChild(adjustable_props_);
        panel_->AddFixed(vspacing);

        output_ = std::make_shared<gui::Label>("");
        panel_->AddChild(std::make_shared<gui::Label>("Output"));
        panel_->AddChild(output_);

        widget3d_->SetScene(
                std::make_shared<rendering::Open3DScene>(GetRenderer()));
    }

    ~ReconstructionWindow() { update_thread_.join(); }

    void Layout(const gui::LayoutContext& context) override {
        int em = context.theme.font_size;
        int panel_width = 20 * em;
        // int panel_height = 500;
        // The usable part of the window may not be the full size if there
        // is a menu.
        auto content_rect = GetContentRect();

        panel_->SetFrame(gui::Rect(content_rect.x, content_rect.y, panel_width,
                                   content_rect.height));
        int x = panel_->GetFrame().GetRight();
        widget3d_->SetFrame(gui::Rect(x, content_rect.y,
                                      content_rect.GetRight() - x,
                                      content_rect.height));

        Super::Layout(context);
    }

protected:
    std::shared_ptr<gui::Vert> panel_;
    std::shared_ptr<gui::Label> output_;
    std::shared_ptr<gui::SceneWidget> widget3d_;

    std::shared_ptr<PropertyPanel> adjustable_props_;

    std::atomic<int> delay_;

    // General logic
    std::atomic<bool> is_running_;
    std::atomic<bool> is_started_;
    std::atomic<bool> is_done_;

    std::thread update_thread_;

    void SetOutput(const std::string& output) {
        output_->SetText(output.c_str());
    }

    void UpdateMain() {
        // ----- Class members passed to function arguments
        // ----- in t::pipeline::registration::RegistrationMultiScaleICP
        const t::geometry::PointCloud source = source_.To(device_);
        const t::geometry::PointCloud target = target_.To(device_);
        const std::vector<double> voxel_sizes = voxel_sizes_;
        const std::vector<ICPConvergenceCriteria> criterias = criterias_;
        const std::vector<double> max_correspondence_distances =
                max_correspondence_distances_;
        const core::Tensor init_source_to_target = transformation_;
        auto& estimation = *estimation_;

        // ----- RegistrationMultiScaleICP Function directly taken from
        // ----- t::pipelines::registration, and added O3DVisualizer to it.
        core::Device device = source.GetDevice();
        core::Dtype dtype = source.GetPoints().GetDtype();
<<<<<<< HEAD

        // ---- Asserts START
        init_source_to_target.AssertShape({4, 4});
=======
>>>>>>> 745bc82f

        if (target.GetPoints().GetDtype() != dtype) {
            utility::LogError(
                    "Target Pointcloud dtype {} != Source Pointcloud's dtype "
                    "{}.",
                    target.GetPoints().GetDtype().ToString(), dtype.ToString());
        }
        if (target.GetDevice() != device) {
            utility::LogError(
                    "Target Pointcloud device {} != Source Pointcloud's device "
                    "{}.",
                    target.GetDevice().ToString(), device.ToString());
        }
        if (dtype == core::Dtype::Float64 &&
            device.GetType() == core::Device::DeviceType::CUDA) {
            utility::LogDebug("Use Float32 pointcloud for best performance.");
        }
        if (!(criterias.size() == voxel_sizes.size() &&
              criterias.size() == max_correspondence_distances.size())) {
            utility::LogError(
                    " [RegistrationMultiScaleICP]: Size of criterias, "
                    "voxel_size,"
                    " max_correspondence_distances vectors must be same.");
        }
        if (estimation.GetTransformationEstimationType() ==
                    TransformationEstimationType::PointToPlane &&
            (!target.HasPointNormals())) {
            utility::LogError(
                    "TransformationEstimationPointToPlane require pre-computed "
                    "normal vectors for target PointCloud.");
        }

        // ColoredICP requires pre-computed color_gradients for target points.
        if (estimation.GetTransformationEstimationType() ==
            TransformationEstimationType::ColoredICP) {
            if (!target.HasPointNormals()) {
                utility::LogError(
                        "ColoredICP requires target pointcloud to have "
                        "normals.");
            }
            if (!target.HasPointColors()) {
                utility::LogError(
                        "ColoredICP requires target pointcloud to have "
                        "colors.");
            }
            if (!source.HasPointColors()) {
                utility::LogError(
                        "ColoredICP requires source pointcloud to have "
                        "colors.");
            }
        }

        if (max_correspondence_distances[0] <= 0.0) {
            utility::LogError(
                    " Max correspondence distance must be greater than 0, but"
                    " got {} in scale: {}.",
                    max_correspondence_distances[0], 0);
        }

        int64_t num_iterations = int64_t(criterias.size());

        for (int64_t i = 1; i < num_iterations; i++) {
            if (voxel_sizes[i] >= voxel_sizes[i - 1]) {
                utility::LogError(
                        " [MultiScaleICP] Voxel sizes must be in strictly "
                        "decreasing order.");
            }
            if (max_correspondence_distances[i] <= 0.0) {
                utility::LogError(
                        " Max correspondence distance must be greater than 0, "
                        "but"
                        " got {} in scale: {}.",
                        max_correspondence_distances[i], i);
            }
        }
        // ---- Asserts END

<<<<<<< HEAD
        // ---- Creating pointcloud pyramid START
=======
        init_source_to_target.AssertShape({4, 4});

        core::Tensor transformation = init_source_to_target.To(
                core::Device("CPU:0"), core::Dtype::Float64);

>>>>>>> 745bc82f
        std::vector<t::geometry::PointCloud> source_down_pyramid(
                num_iterations);
        std::vector<t::geometry::PointCloud> target_down_pyramid(
                num_iterations);

        if (voxel_sizes[num_iterations - 1] == -1) {
            source_down_pyramid[num_iterations - 1] = source.Clone();
            target_down_pyramid[num_iterations - 1] = target;
        } else {
            source_down_pyramid[num_iterations - 1] =
                    source.VoxelDownSample(voxel_sizes[num_iterations - 1]);
            target_down_pyramid[num_iterations - 1] =
                    target.VoxelDownSample(voxel_sizes[num_iterations - 1]);
        }

        // Computing Color Gradients.
        if (estimation.GetTransformationEstimationType() ==
                    TransformationEstimationType::ColoredICP &&
            !target.HasPointAttr("color_gradients")) {
            target_down_pyramid[num_iterations - 1].EstimateColorGradients(
                    max_correspondence_distances[num_iterations - 1] * 2.0, 30);
        }

        for (int k = num_iterations - 2; k >= 0; k--) {
            source_down_pyramid[k] =
                    source_down_pyramid[k + 1].VoxelDownSample(voxel_sizes[k]);
            target_down_pyramid[k] =
                    target_down_pyramid[k + 1].VoxelDownSample(voxel_sizes[k]);
        }
        // ---- Creating pointcloud pyramid END

        // Transformation tensor is always of shape {4,4}, type Float64 on
        // CPU:0.
        core::Tensor transformation = init_source_to_target.To(
                core::Device("CPU:0"), core::Dtype::Float64);
        RegistrationResult result(transformation);
        int inlier_count = 0;
        double prev_fitness = 0;
        double prev_inlier_rmse = 0;

        // ---- Iterating over different resolution scale START
        for (int64_t i = 0; i < num_iterations; i++) {
            source_down_pyramid[i].Transform(transformation.To(device, dtype));
            core::nns::NearestNeighborSearch target_nns(
                    target_down_pyramid[i].GetPoints());
            bool check =
                    target_nns.HybridIndex(max_correspondence_distances[i]);
            if (!check) {
                utility::LogError(
                        "NearestNeighborSearch::HybridSearch: Index is not "
                        "set.");
            }

<<<<<<< HEAD
            // ---- ICP iterations START
=======
>>>>>>> 745bc82f
            for (int j = 0; j < criterias[i].max_iteration_; j++) {
                while (!is_started_ || !is_running_) {
                    // If we aren't running, sleep a little bit so that we don't
                    // use 100% of the CPU just checking if we need to run.
                    std::this_thread::sleep_for(std::chrono::milliseconds(10));
                }
<<<<<<< HEAD
                core::Tensor distances, count;
                std::tie(result.correspondences_, distances, count) =
                        target_nns.HybridSearch(
                                source_down_pyramid[i].GetPoints(),
                                max_correspondence_distances[i], 1);

                // ComputeTransformation returns transformation tensor.
=======

                // NNS Search: Getting Correspondences, Inlier Fitness and RMSE.
                core::Tensor distances, counts;
                std::tie(result.correspondences_, distances, counts) =
                        target_nns.HybridSearch(
                                source_down_pyramid[i].GetPoints(),
                                max_correspondence_distances[i], 1);
                double num_correspondences =
                        counts.Sum({0}).To(core::Dtype::Float64).Item<double>();

                // Reduction sum of "distances" for error.
                double squared_error = distances.Sum({0})
                                               .To(core::Dtype::Float64)
                                               .Item<double>();

                result.fitness_ =
                        num_correspondences /
                        static_cast<double>(source.GetPoints().GetLength());
                result.inlier_rmse_ =
                        std::sqrt(squared_error / num_correspondences);
                // ---- NNS End ----

                // ----
                // Computing Transform between source and target, given
                // correspondences. ComputeTransformation returns {4,4} shaped
                // Float64 transformation tensor on CPU device.
                // ----
>>>>>>> 745bc82f
                core::Tensor update =
                        estimation
                                .ComputeTransformation(source_down_pyramid[i],
                                                       target_down_pyramid[i],
<<<<<<< HEAD
                                                       result.correspondences_,
                                                       inlier_count)
=======
                                                       result.correspondences_)
>>>>>>> 745bc82f
                                .To(core::Dtype::Float64);

                // Multiply the transform to the cumulative transformation
                // (update).
                transformation = update.Matmul(transformation);

                // Apply the transform on source pointcloud.
                source_down_pyramid[i].Transform(update.To(device, dtype));

<<<<<<< HEAD
                // Reduction sum of "distances" for error.
                double squared_error = distances.Sum({0})
                                               .To(core::Dtype::Float64)
                                               .Item<double>();

                result.fitness_ =
                        static_cast<double>(inlier_count) /
                        static_cast<double>(
                                source_down_pyramid[i].GetPoints().GetLength());
                result.inlier_rmse_ = std::sqrt(
                        squared_error / static_cast<double>(inlier_count));

=======
>>>>>>> 745bc82f
                utility::LogDebug(
                        " ICP Scale #{:d} Iteration #{:d}: Fitness {:.4f}, "
                        "RMSE "
                        "{:.4f}",
                        i + 1, j, result.fitness_, result.inlier_rmse_);

                // -------------------- VISUALIZER ----------------------
                core::Tensor valid =
                        result.correspondences_.Ne(-1).Reshape({-1});
                // correpondence_set : (i, corres[i]).
                // source[i] and target[corres[i]] is a correspondence.

                core::Tensor source_indices =
                        core::Tensor::Arange(0,
                                             source.GetPoints().GetShape()[0],
                                             1, core::Dtype::Int64, device)
                                .IndexGet({valid});
                // Only take valid indices.
                core::Tensor target_indices =
                        result.correspondences_.IndexGet({valid}).Reshape({-1});
                {
                    std::lock_guard<std::mutex> lock(pcd_.lock_);
                    pcd_.correspondence_src_.SetPoints(
                            source_down_pyramid[i]
                                    .GetPoints()
                                    .IndexGet({source_indices})
                                    .To(host_));
                    pcd_.correspondence_tar_.SetPoints(
                            target_down_pyramid[i]
                                    .GetPoints()
                                    .IndexGet({target_indices})
                                    .To(host_));

                    pcd_.source_ =
                            source_.CPU().Transform(transformation.To(dtype_));
                }

                std::stringstream out_;
                out_ << " RMSE: " << std::setprecision(4) << result.inlier_rmse_
                     << std::endl;

                // To update visualizer, we go to the `main thread`,
                // bring the data on the `main thread`, ensure there is no race
                // condition with the data, and pass it to the visualizer for
                // rendering, using `AddGeometry`, or update an existing
                // pointcloud using `UpdateGeometry`, then setup camera.
                gui::Application::GetInstance().PostToMainThread(
                        this, [this, out_ = out_.str()]() {
                            this->SetOutput(out_);

                            // Locking to protect: pcd_.source_,
                            // pcd_.correspondence_src_, pcd_correpondece_tar_.
                            std::lock_guard<std::mutex> lock(pcd_.lock_);

                            this->widget3d_->GetScene()
                                    ->GetScene()
                                    ->UpdateGeometry(
                                            SRC_CLOUD, pcd_.source_,
                                            rendering::Scene::
                                                            kUpdatePointsFlag |
                                                    rendering::Scene::
                                                            kUpdateColorsFlag);
                            this->widget3d_->GetScene()
                                    ->GetScene()
                                    ->UpdateGeometry(
                                            SRC_CORRES,
                                            pcd_.correspondence_src_,
                                            rendering::Scene::
                                                            kUpdatePointsFlag |
                                                    rendering::Scene::
                                                            kUpdateColorsFlag);
                            this->widget3d_->GetScene()
                                    ->GetScene()
                                    ->UpdateGeometry(
                                            TAR_CORRES,
                                            pcd_.correspondence_tar_,
                                            rendering::Scene::
                                                            kUpdatePointsFlag |
                                                    rendering::Scene::
                                                            kUpdateColorsFlag);
                        });
                // -------------------------------------------------------

                // ICPConvergenceCriteria, to terminate iteration.
                if (j != 0 &&
                    std::abs(prev_fitness - result.fitness_) <
                            criterias[i].relative_fitness_ &&
                    std::abs(prev_inlier_rmse - result.inlier_rmse_) <
                            criterias[i].relative_rmse_) {
                    break;
                }

                prev_fitness = result.fitness_;
                prev_inlier_rmse = result.inlier_rmse_;

                // Delays each iteration to allow clear visualization of
                // each iteration.
                std::this_thread::sleep_for(std::chrono::milliseconds(
                        ReconstructionWindow::delay_));
            }
        }
        // ------------------ VISUALIZER ----------------------------
        // Clearing up the correspondences representation,
        // after all the iterations are completed.
        gui::Application::GetInstance().PostToMainThread(this, [this]() {
            // Locking before removing correspondence_src_ and
            // correspondence_tar_.
            std::lock_guard<std::mutex> lock(pcd_.lock_);

            this->widget3d_->GetScene()->GetScene()->RemoveGeometry(SRC_CORRES);
            this->widget3d_->GetScene()->GetScene()->RemoveGeometry(TAR_CORRES);
        });
        // ----------------------------------------------------------
    }

private:
    // To read parameters from config file.
    void ReadConfigFile(const std::string& path_config) {
        std::ifstream cFile(path_config);
        std::vector<double> relative_fitness;
        std::vector<double> relative_rmse;
        std::vector<int> max_iterations;
        std::string verb;

        if (cFile.is_open()) {
            std::string line;
            while (getline(cFile, line)) {
                line.erase(std::remove_if(line.begin(), line.end(), isspace),
                           line.end());
                if (line[0] == '#' || line.empty()) continue;

                auto delimiterPos = line.find("=");
                auto name = line.substr(0, delimiterPos);
                auto value = line.substr(delimiterPos + 1);

                if (name == "source_path") {
                    path_source_ = value;
                } else if (name == "target_path") {
                    path_target_ = value;
                } else if (name == "registration_method") {
                    registration_method_ = value;
                } else if (name == "criteria.relative_fitness") {
                    std::istringstream is(value);
                    relative_fitness.push_back(std::stod(value));
                } else if (name == "criteria.relative_rmse") {
                    std::istringstream is(value);
                    relative_rmse.push_back(std::stod(value));
                } else if (name == "criteria.max_iterations") {
                    std::istringstream is(value);
                    max_iterations.push_back(std::stoi(value));
                } else if (name == "voxel_size") {
                    std::istringstream is(value);
                    voxel_sizes_.push_back(std::stod(value));
                } else if (name == "search_radii") {
                    std::istringstream is(value);
                    max_correspondence_distances_.push_back(std::stod(value));
                } else if (name == "verbosity") {
                    std::istringstream is(value);
                    verb = value;
                }
            }
        } else {
            std::cerr << "Couldn't open config file for reading.\n";
        }

        utility::LogInfo(" Source path: {}", path_source_);
        utility::LogInfo(" Target path: {}", path_target_);
        utility::LogInfo(" Registrtion method: {}", registration_method_);
        std::cout << std::endl;

        std::cout << " Initial Transformation Guess: " << std::endl;
        for (int i = 0; i < 4; i++) {
            for (int j = 0; j < 4; j++) {
                std::cout << " " << initial_transform_flat[i * 4 + j];
            }
            std::cout << std::endl;
        }
        std::cout << std::endl;

        std::cout << " Voxel Sizes: ";
        for (auto voxel_size : voxel_sizes_) std::cout << voxel_size << " ";
        std::cout << std::endl;

        std::cout << " Search Radius Sizes: ";
        for (auto search_radii : max_correspondence_distances_)
            std::cout << search_radii << " ";
        std::cout << std::endl;

        std::cout << " ICPCriteria: " << std::endl;
        std::cout << "   Max Iterations: ";
        for (auto iteration : max_iterations) std::cout << iteration << " ";
        std::cout << std::endl;
        std::cout << "   Relative Fitness: ";
        for (auto fitness : relative_fitness) std::cout << fitness << " ";
        std::cout << std::endl;
        std::cout << "   Relative RMSE: ";
        for (auto rmse : relative_rmse) std::cout << rmse << " ";
        std::cout << std::endl;

        size_t length = voxel_sizes_.size();
        if (max_correspondence_distances_.size() != length ||
            max_iterations.size() != length ||
            relative_fitness.size() != length ||
            relative_rmse.size() != length) {
            utility::LogError(
                    " Length of vector: voxel_sizes, search_sizes, "
                    "max_iterations, "
                    "relative_fitness, relative_rmse must be same.");
        }

        for (int i = 0; i < (int)length; i++) {
            auto criteria = ICPConvergenceCriteria(
                    relative_fitness[i], relative_rmse[i], max_iterations[i]);
            criterias_.push_back(criteria);
        }

        if (registration_method_ == "PointToPoint") {
            estimation_ =
                    std::make_shared<TransformationEstimationPointToPoint>();
        } else if (registration_method_ == "PointToPlane") {
            estimation_ =
                    std::make_shared<TransformationEstimationPointToPlane>();
        } else if (registration_method_ == "ColoredICP") {
            estimation_ =
                    std::make_shared<TransformationEstimationForColoredICP>();
        } else {
            utility::LogError(" Registration method {}, not implemented.",
                              registration_method_);
        }

        if (verb == "Debug") {
            verbosity_ = utility::VerbosityLevel::Debug;
        } else {
            verbosity_ = utility::VerbosityLevel::Info;
        }

        std::cout << " Config file read complete. " << std::endl;
    }

    // To perform required dtype conversion, normal estimation and device
    // transfer.
    std::tuple<t::geometry::PointCloud, t::geometry::PointCloud>
    LoadTensorPointClouds() {
        t::geometry::PointCloud source(host_), target(host_);

        // t::io::ReadPointCloud copies the pointcloud to CPU.
        t::io::ReadPointCloud(path_source_, source,
                              {"auto", false, false, true});
        t::io::ReadPointCloud(path_target_, target,
                              {"auto", false, false, true});

        // First perform device transfer, as all attributes must be on same
        // device.
        source = source.To(device_, false);
        target = target.To(device_, false);

        // Converting point and normals attributes to Floar32 and currently only
        // Float32 pointcloud is supported by the tensor registration module.
        source.SetPoints(source.GetPoints().To(dtype_));
        if (source.HasPointNormals()) {
            source.SetPointNormals(source.GetPointNormals().To(dtype_));
        }
        // Converting attributes to Floar32 and currently only
        // Float32 pointcloud is supported by the tensor registration module.
        target.SetPoints(target.GetPoints().To(dtype_));
        if (target.HasPointNormals()) {
            target.SetPointNormals(target.GetPointNormals().To(dtype_));
        }

        // Color may be of Float32, Float64, UInt8, UInt16.
        if (source.HasPointColors()) {
            // UInt8 scale is [0, 255], while Float scale is [0.0, 1.0].
            if (source.GetPointColors().GetDtype() == core::Dtype::UInt8) {
                source.SetPointColors(source.GetPointColors().To(dtype_).Div(
                        static_cast<double>(
                                std::numeric_limits<uint8_t>::max())));
            } else if (source.GetPointColors().GetDtype() ==
                       core::Dtype::UInt16) {
                source.SetPointColors(source.GetPointColors().To(dtype_).Div(
                        static_cast<double>(
                                std::numeric_limits<uint16_t>::max())));
            } else if (source.GetPointColors().GetDtype() ==
                       core::Dtype::Float64) {
                source.SetPointColors(source.GetPointColors().To(dtype_));
            } else if (source.GetPointColors().GetDtype() !=
                       core::Dtype::Float32) {
                utility::LogError(
                        " Unsupported dtype for color attribute. Supported "
                        "dtypes include Float32, Float64, UInt8 and UInt16.");
            }
        }
        if (target.HasPointColors()) {
            if (target.GetPointColors().GetDtype() == core::Dtype::UInt8) {
                target.SetPointColors(target.GetPointColors().To(dtype_).Div(
                        static_cast<double>(
                                std::numeric_limits<uint8_t>::max())));
            } else if (target.GetPointColors().GetDtype() ==
                       core::Dtype::UInt16) {
                target.SetPointColors(target.GetPointColors().To(dtype_).Div(
                        static_cast<double>(
                                std::numeric_limits<uint16_t>::max())));
            } else if (target.GetPointColors().GetDtype() ==
                       core::Dtype::Float64) {
                target.SetPointColors(target.GetPointColors().To(dtype_));
            } else if (target.GetPointColors().GetDtype() !=
                       core::Dtype::Float32) {
                utility::LogError(
                        " Unsupported dtype for color attribute. Supported "
                        "dtypes include Float32, Float64, UInt8 and UInt16.");
            }
        }

        // Normals are required for `PointToPlane` type registration method.
        // Currenly Normal Estimation is not supported by Tensor Pointcloud.
        if (registration_method_ == "PointToPlane" &&
            !target.HasPointNormals()) {
            auto target_legacy = target.ToLegacyPointCloud();
            target_legacy.EstimateNormals(geometry::KDTreeSearchParamKNN(),
                                          false);
            core::Tensor target_normals =
                    t::geometry::PointCloud::FromLegacyPointCloud(target_legacy)
                            .GetPointNormals()
                            .To(device_, dtype_);
            target.SetPointNormals(target_normals);
        }

        return std::make_tuple(source, target);
    }

private:
    core::Device device_;
    core::Device host_;
    core::Dtype dtype_;

private:
    open3d::visualization::rendering::Material src_cloud_mat_;
    open3d::visualization::rendering::Material tar_cloud_mat_;
    open3d::visualization::rendering::Material src_corres_mat_;
    open3d::visualization::rendering::Material tar_corres_mat_;

    // For Visualization.
    // The members of this structure can be protected by the mutex lock,
    // to avoid the case, when we are trying to modify the values,
    // while visualizer is tring to access it.
    struct {
        std::mutex lock_;
        t::geometry::PointCloud correspondence_src_;
        t::geometry::PointCloud correspondence_tar_;
        t::geometry::PointCloud source_;
        t::geometry::PointCloud target_;
    } pcd_;

    t::geometry::PointCloud source_;
    t::geometry::PointCloud target_;

private:
    std::string path_source_;
    std::string path_target_;
    std::string registration_method_;
    utility::VerbosityLevel verbosity_;

private:
    std::vector<double> voxel_sizes_;
    std::vector<double> max_correspondence_distances_;
    std::vector<ICPConvergenceCriteria> criterias_;
    std::shared_ptr<TransformationEstimation> estimation_;

private:
    core::Tensor transformation_;
    t::pipelines::registration::RegistrationResult result_;
};

void PrintHelp() {
    using namespace open3d;

    PrintOpen3DVersion();
    // clang-format off
    utility::LogInfo("Usage:");
    utility::LogInfo("    > TICPReconstruction [device] [config_file_path]");
    // clang-format on
    utility::LogInfo("");
}

int main(int argc, char* argv[]) {
    using namespace open3d;

    utility::SetVerbosityLevel(utility::VerbosityLevel::Debug);

    if (argc != 3 ||
        utility::ProgramOptionExistsAny(argc, argv, {"-h", "--help"})) {
        PrintHelp();
        return 1;
    }

    const std::string path_config = std::string(argv[2]);

    utility::SetVerbosityLevel(utility::VerbosityLevel::Debug);

    auto& app = gui::Application::GetInstance();

    app.Initialize(argc, (const char**)argv);
    app.AddWindow(std::make_shared<ReconstructionWindow>(
            path_config, core::Device(argv[1])));

    app.Run();
    return 0;
}<|MERGE_RESOLUTION|>--- conflicted
+++ resolved
@@ -320,12 +320,9 @@
         // ----- t::pipelines::registration, and added O3DVisualizer to it.
         core::Device device = source.GetDevice();
         core::Dtype dtype = source.GetPoints().GetDtype();
-<<<<<<< HEAD
 
         // ---- Asserts START
         init_source_to_target.AssertShape({4, 4});
-=======
->>>>>>> 745bc82f
 
         if (target.GetPoints().GetDtype() != dtype) {
             utility::LogError(
@@ -403,15 +400,7 @@
         }
         // ---- Asserts END
 
-<<<<<<< HEAD
         // ---- Creating pointcloud pyramid START
-=======
-        init_source_to_target.AssertShape({4, 4});
-
-        core::Tensor transformation = init_source_to_target.To(
-                core::Device("CPU:0"), core::Dtype::Float64);
-
->>>>>>> 745bc82f
         std::vector<t::geometry::PointCloud> source_down_pyramid(
                 num_iterations);
         std::vector<t::geometry::PointCloud> target_down_pyramid(
@@ -465,25 +454,13 @@
                         "set.");
             }
 
-<<<<<<< HEAD
             // ---- ICP iterations START
-=======
->>>>>>> 745bc82f
             for (int j = 0; j < criterias[i].max_iteration_; j++) {
                 while (!is_started_ || !is_running_) {
                     // If we aren't running, sleep a little bit so that we don't
                     // use 100% of the CPU just checking if we need to run.
                     std::this_thread::sleep_for(std::chrono::milliseconds(10));
                 }
-<<<<<<< HEAD
-                core::Tensor distances, count;
-                std::tie(result.correspondences_, distances, count) =
-                        target_nns.HybridSearch(
-                                source_down_pyramid[i].GetPoints(),
-                                max_correspondence_distances[i], 1);
-
-                // ComputeTransformation returns transformation tensor.
-=======
 
                 // NNS Search: Getting Correspondences, Inlier Fitness and RMSE.
                 core::Tensor distances, counts;
@@ -511,17 +488,11 @@
                 // correspondences. ComputeTransformation returns {4,4} shaped
                 // Float64 transformation tensor on CPU device.
                 // ----
->>>>>>> 745bc82f
                 core::Tensor update =
                         estimation
                                 .ComputeTransformation(source_down_pyramid[i],
                                                        target_down_pyramid[i],
-<<<<<<< HEAD
-                                                       result.correspondences_,
-                                                       inlier_count)
-=======
                                                        result.correspondences_)
->>>>>>> 745bc82f
                                 .To(core::Dtype::Float64);
 
                 // Multiply the transform to the cumulative transformation
@@ -531,21 +502,6 @@
                 // Apply the transform on source pointcloud.
                 source_down_pyramid[i].Transform(update.To(device, dtype));
 
-<<<<<<< HEAD
-                // Reduction sum of "distances" for error.
-                double squared_error = distances.Sum({0})
-                                               .To(core::Dtype::Float64)
-                                               .Item<double>();
-
-                result.fitness_ =
-                        static_cast<double>(inlier_count) /
-                        static_cast<double>(
-                                source_down_pyramid[i].GetPoints().GetLength());
-                result.inlier_rmse_ = std::sqrt(
-                        squared_error / static_cast<double>(inlier_count));
-
-=======
->>>>>>> 745bc82f
                 utility::LogDebug(
                         " ICP Scale #{:d} Iteration #{:d}: Fitness {:.4f}, "
                         "RMSE "
