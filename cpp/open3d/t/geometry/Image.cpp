--- conflicted
+++ resolved
@@ -496,29 +496,6 @@
     return dst_im;
 }
 
-<<<<<<< HEAD
-Image Image::PyrDownDepth(float diff_threshold, float invalid_fill) {
-    if (GetRows() <= 0 || GetCols() <= 0 || GetChannels() != 1) {
-        utility::LogError(
-                "Invalid shape, expected a 1 channel image, but got ({}, {}, "
-                "{})",
-                GetRows(), GetCols(), GetChannels());
-    }
-    if (GetDtype() != core::Dtype::Float32) {
-        utility::LogError("Expected a Float32 image, but got {}",
-                          GetDtype().ToString());
-    }
-
-    Image dst_im;
-    dst_im.data_ = core::Tensor::Empty({GetRows() / 2, GetCols() / 2, 1},
-                                       GetDtype(), GetDevice());
-    kernel::image::PyrDownDepth(data_, dst_im.data_, diff_threshold,
-                                invalid_fill);
-    return dst_im;
-}
-
-=======
->>>>>>> 6db7fb8a
 Image Image::CreateVertexMap(const core::Tensor &intrinsics,
                              float invalid_fill) {
     if (GetRows() <= 0 || GetCols() <= 0 || GetChannels() != 1) {
