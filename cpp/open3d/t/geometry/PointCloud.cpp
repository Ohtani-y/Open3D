--- conflicted
+++ resolved
@@ -184,35 +184,38 @@
                                             float depth_scale,
                                             float depth_max,
                                             int stride) {
-<<<<<<< HEAD
-    depth.AsTensor().AssertDtype(core::Dtype::UInt16);
-    core::Tensor points, color_placeholder({1, 1, 1}, core::Dtype::UInt8);
-    core::Tensor point_colors_placeholder({1, 3}, core::Dtype::Float32);
-
-    kernel::pointcloud::Unproject(depth.AsTensor(), color_placeholder, points,
-                                  point_colors_placeholder, intrinsics,
-                                  extrinsics, depth_scale, depth_max, stride);
+    core::Dtype dtype = depth.AsTensor().GetDtype();
+    if (dtype != core::Dtype::UInt16 && dtype != core::Dtype::Float32) {
+        utility::LogError(
+                "Unsupported dtype for CreateFromDepthImage, expected UInt16 "
+                "or Float32, but got {}.",
+                dtype.ToString());
+    }
+
+    core::Tensor points;
+    kernel::pointcloud::Unproject(depth.AsTensor(), utility::nullopt, points,
+                                  utility::nullopt, intrinsics, extrinsics,
+                                  depth_scale, depth_max, stride);
     return PointCloud(points);
 }
 
-PointCloud PointCloud::CreateFromRGBDImages(const Image &depth,
-                                            const Image &color,
-                                            const core::Tensor &intrinsics,
-                                            const core::Tensor &extrinsics,
-                                            float depth_scale,
-                                            float depth_max,
-                                            int stride) {
-    depth.AsTensor().AssertDtype(core::Dtype::UInt16);
-    color.AsTensor().AssertDtype(core::Dtype::UInt8);
-
-    core::Tensor points, point_colors;
-    kernel::pointcloud::Unproject(depth.AsTensor(), color.AsTensor(), points,
-                                  point_colors, intrinsics, extrinsics,
+PointCloud PointCloud::CreateFromRGBDImage(const RGBDImage &rgbd_image,
+                                           const core::Tensor &intrinsics,
+                                           const core::Tensor &extrinsics,
+                                           float depth_scale,
+                                           float depth_max,
+                                           int stride) {
+    rgbd_image.depth_.AsTensor().AssertDtype(core::Dtype::UInt16);
+    core::Tensor image_colors =
+            rgbd_image.color_.To(core::Dtype::Float32, /*copy=*/false)
+                    .AsTensor();
+
+    core::Tensor points, colors;
+    kernel::pointcloud::Unproject(rgbd_image.depth_.AsTensor(), image_colors,
+                                  points, colors, intrinsics, extrinsics,
                                   depth_scale, depth_max, stride);
 
-    geometry::PointCloud pcd(points);
-    pcd.SetPointColors(point_colors);
-    return pcd;
+    return PointCloud({{"points", points}, {"colors", colors}});
 }
 
 geometry::Image PointCloud::ProjectDepth(int width,
@@ -250,40 +253,8 @@
                                              core::Dtype::UInt8, device_);
     kernel::pointcloud::Project(depth, color, GetPoints(), GetPointColors(),
                                 intrinsics, extrinsics, depth_scale, depth_max);
+
     return std::make_pair(geometry::Image(depth), geometry::Image(color));
-=======
-    core::Dtype dtype = depth.AsTensor().GetDtype();
-    if (dtype != core::Dtype::UInt16 && dtype != core::Dtype::Float32) {
-        utility::LogError(
-                "Unsupported dtype for CreateFromDepthImage, expected UInt16 "
-                "or Float32, but got {}.",
-                dtype.ToString());
-    }
-
-    core::Tensor points;
-    kernel::pointcloud::Unproject(depth.AsTensor(), utility::nullopt, points,
-                                  utility::nullopt, intrinsics, extrinsics,
-                                  depth_scale, depth_max, stride);
-    return PointCloud(points);
-}
-
-PointCloud PointCloud::CreateFromRGBDImage(const RGBDImage &rgbd_image,
-                                           const core::Tensor &intrinsics,
-                                           const core::Tensor &extrinsics,
-                                           float depth_scale,
-                                           float depth_max,
-                                           int stride) {
-    rgbd_image.depth_.AsTensor().AssertDtype(core::Dtype::UInt16);
-    core::Tensor image_colors =
-            rgbd_image.color_.To(core::Dtype::Float32, /*copy=*/false)
-                    .AsTensor();
-
-    core::Tensor points, colors;
-    kernel::pointcloud::Unproject(rgbd_image.depth_.AsTensor(), image_colors,
-                                  points, colors, intrinsics, extrinsics,
-                                  depth_scale, depth_max, stride);
-    return PointCloud({{"points", points}, {"colors", colors}});
->>>>>>> 223e2dea
 }
 
 PointCloud PointCloud::FromLegacyPointCloud(
