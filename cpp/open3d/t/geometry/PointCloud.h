--- conflicted
+++ resolved
@@ -311,7 +311,17 @@
     core::Device GetDevice() const { return device_; }
 
 public:
-<<<<<<< HEAD
+    /// \brief Function to estimate point normals. If the point cloud normals
+    /// exist, the estimated normals are oriented with respect to the same.
+    /// It uses KNN search if only max_nn parameter is provided, and
+    /// HybridSearch if radius parameter is also provided.
+    /// \param max_nn NeighbourSearch max neighbours parameter [Default = 30].
+    /// \param radius [optional] NeighbourSearch radius parameter to use
+    /// HybridSearch. [Recommended ~1.4x voxel size].
+    void EstimateNormals(
+            const int max_nn = 30,
+            const utility::optional<double> radius = utility::nullopt);
+
     /// \brief Function to compute point color gradients. If radius is provided,
     /// then HybridSearch is used, otherwise KNN-Search is used.
     /// Reference: Park, Q.-Y. Zhou, and V. Koltun,
@@ -323,22 +333,8 @@
             const int max_nn = 30,
             const utility::optional<double> radius = utility::nullopt);
 
-    /// \brief Factory function to create a pointcloud from a depth image and a
-=======
-    /// \brief Function to estimate point normals. If the point cloud normals
-    /// exist, the estimated normals are oriented with respect to the same.
-    /// It uses KNN search if only max_nn parameter is provided, and
-    /// HybridSearch if radius parameter is also provided.
-    /// \param max_nn NeighbourSearch max neighbours parameter [Default = 30].
-    /// \param radius [optional] NeighbourSearch radius parameter to use
-    /// HybridSearch. [Recommended ~1.4x voxel size].
-    void EstimateNormals(
-            const int max_nn = 30,
-            const utility::optional<double> radius = utility::nullopt);
-
 public:
     /// \brief Factory function to create a point cloud from a depth image and a
->>>>>>> 77acf893
     /// camera model.
     ///
     /// Given depth value d at (u, v) image coordinate, the corresponding 3d
