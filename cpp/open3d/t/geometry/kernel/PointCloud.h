--- conflicted
+++ resolved
@@ -103,7 +103,6 @@
         float depth_max);
 #endif
 
-<<<<<<< HEAD
 void EstimateColorGradientsUsingHybridSearchCPU(const core::Tensor& points,
                                                 const core::Tensor& normals,
                                                 const core::Tensor& colors,
@@ -116,20 +115,7 @@
                                              const core::Tensor& colors,
                                              core::Tensor& color_gradient,
                                              const int64_t& max_nn);
-#ifdef BUILD_CUDA_MODULE
-void EstimateColorGradientsUsingHybridSearchCUDA(const core::Tensor& points,
-                                                 const core::Tensor& normals,
-                                                 const core::Tensor& colors,
-                                                 core::Tensor& color_gradient,
-                                                 const double& radius,
-                                                 const int64_t& max_nn);
 
-void EstimateColorGradientsUsingKNNSearchCUDA(const core::Tensor& points,
-                                              const core::Tensor& normals,
-                                              const core::Tensor& colors,
-                                              core::Tensor& color_gradient,
-                                              const int64_t& max_nn);
-=======
 void EstimateCovariancesUsingHybridSearchCPU(const core::Tensor& points,
                                              core::Tensor& covariances,
                                              const double& radius,
@@ -144,6 +130,19 @@
                                        const bool has_normals);
 
 #ifdef BUILD_CUDA_MODULE
+void EstimateColorGradientsUsingHybridSearchCUDA(const core::Tensor& points,
+                                                 const core::Tensor& normals,
+                                                 const core::Tensor& colors,
+                                                 core::Tensor& color_gradient,
+                                                 const double& radius,
+                                                 const int64_t& max_nn);
+
+void EstimateColorGradientsUsingKNNSearchCUDA(const core::Tensor& points,
+                                              const core::Tensor& normals,
+                                              const core::Tensor& colors,
+                                              core::Tensor& color_gradient,
+                                              const int64_t& max_nn);
+
 void EstimateCovariancesUsingHybridSearchCUDA(const core::Tensor& points,
                                               core::Tensor& covariances,
                                               const double& radius,
@@ -156,7 +155,6 @@
 void EstimateNormalsFromCovariancesCUDA(const core::Tensor& covariances,
                                         core::Tensor& normals,
                                         const bool has_normals);
->>>>>>> 77acf893
 #endif
 
 }  // namespace pointcloud
