// ----------------------------------------------------------------------------
// -                        Open3D: www.open3d.org                            -
// ----------------------------------------------------------------------------
// The MIT License (MIT)
//
// Copyright (c) 2018-2021 www.open3d.org
//
// Permission is hereby granted, free of charge, to any person obtaining a copy
// of this software and associated documentation files (the "Software"), to deal
// in the Software without restriction, including without limitation the rights
// to use, copy, modify, merge, publish, distribute, sublicense, and/or sell
// copies of the Software, and to permit persons to whom the Software is
// furnished to do so, subject to the following conditions:
//
// The above copyright notice and this permission notice shall be included in
// all copies or substantial portions of the Software.
//
// THE SOFTWARE IS PROVIDED "AS IS", WITHOUT WARRANTY OF ANY KIND, EXPRESS OR
// IMPLIED, INCLUDING BUT NOT LIMITED TO THE WARRANTIES OF MERCHANTABILITY,
// FITNESS FOR A PARTICULAR PURPOSE AND NONINFRINGEMENT. IN NO EVENT SHALL THE
// AUTHORS OR COPYRIGHT HOLDERS BE LIABLE FOR ANY CLAIM, DAMAGES OR OTHER
// LIABILITY, WHETHER IN AN ACTION OF CONTRACT, TORT OR OTHERWISE, ARISING
// FROM, OUT OF OR IN CONNECTION WITH THE SOFTWARE OR THE USE OR OTHER DEALINGS
// IN THE SOFTWARE.
// ----------------------------------------------------------------------------

<<<<<<< HEAD
#include "open3d/core/kernel/CUDALauncher.cuh"
=======
#include "open3d/core/Dispatch.h"
#include "open3d/core/Dtype.h"
#include "open3d/core/MemoryManager.h"
#include "open3d/core/ParallelFor.h"
#include "open3d/core/SizeVector.h"
#include "open3d/core/Tensor.h"
#include "open3d/t/geometry/kernel/GeometryIndexer.h"
#include "open3d/t/geometry/kernel/GeometryMacros.h"
#include "open3d/t/geometry/kernel/PointCloud.h"
>>>>>>> 7cf9c46f
#include "open3d/t/geometry/kernel/PointCloudImpl.h"

namespace open3d {
namespace t {
namespace geometry {
namespace kernel {
namespace pointcloud {

void ProjectCUDA(
        core::Tensor& depth,
        utility::optional<std::reference_wrapper<core::Tensor>> image_colors,
        const core::Tensor& points,
        utility::optional<std::reference_wrapper<const core::Tensor>> colors,
        const core::Tensor& intrinsics,
        const core::Tensor& extrinsics,
        float depth_scale,
        float depth_max) {
    const bool has_colors = image_colors.has_value();

    int64_t n = points.GetLength();

    const float* points_ptr = points.GetDataPtr<float>();
    const float* point_colors_ptr =
            has_colors ? colors.value().get().GetDataPtr<float>() : nullptr;

    TransformIndexer transform_indexer(intrinsics, extrinsics, 1.0f);
    NDArrayIndexer depth_indexer(depth, 2);

    // Pass 1: depth map
    core::ParallelFor(
            depth.GetDevice(), n, [=] OPEN3D_DEVICE(int64_t workload_idx) {
                float x = points_ptr[3 * workload_idx + 0];
                float y = points_ptr[3 * workload_idx + 1];
                float z = points_ptr[3 * workload_idx + 2];

                // coordinate in camera (in voxel -> in meter)
                float xc, yc, zc, u, v;
                transform_indexer.RigidTransform(x, y, z, &xc, &yc, &zc);

                // coordinate in image (in pixel)
                transform_indexer.Project(xc, yc, zc, &u, &v);
                if (!depth_indexer.InBoundary(u, v) || zc <= 0 ||
                    zc > depth_max) {
                    return;
                }

                float* depth_ptr = depth_indexer.GetDataPtr<float>(
                        static_cast<int64_t>(u), static_cast<int64_t>(v));
                float d = zc * depth_scale;
                float d_old = atomicExch(depth_ptr, d);
                if (d_old > 0) {
                    atomicMinf(depth_ptr, d_old);
                }
            });

    // Pass 2: color map
    if (!has_colors) return;

    NDArrayIndexer color_indexer(image_colors.value().get(), 2);
    float precision_bound = depth_scale * 1e-4;
    core::ParallelFor(
            depth.GetDevice(), n, [=] OPEN3D_DEVICE(int64_t workload_idx) {
                float x = points_ptr[3 * workload_idx + 0];
                float y = points_ptr[3 * workload_idx + 1];
                float z = points_ptr[3 * workload_idx + 2];

                // coordinate in camera (in voxel -> in meter)
                float xc, yc, zc, u, v;
                transform_indexer.RigidTransform(x, y, z, &xc, &yc, &zc);

                // coordinate in image (in pixel)
                transform_indexer.Project(xc, yc, zc, &u, &v);
                if (!depth_indexer.InBoundary(u, v) || zc <= 0 ||
                    zc > depth_max) {
                    return;
                }

                float dmap = *depth_indexer.GetDataPtr<float>(
                        static_cast<int64_t>(u), static_cast<int64_t>(v));
                float d = zc * depth_scale;
                if (d < dmap + precision_bound) {
                    uint8_t* color_ptr = color_indexer.GetDataPtr<uint8_t>(
                            static_cast<int64_t>(u), static_cast<int64_t>(v));
                    color_ptr[0] = static_cast<uint8_t>(
                            point_colors_ptr[3 * workload_idx + 0] * 255.0);
                    color_ptr[1] = static_cast<uint8_t>(
                            point_colors_ptr[3 * workload_idx + 1] * 255.0);
                    color_ptr[2] = static_cast<uint8_t>(
                            point_colors_ptr[3 * workload_idx + 2] * 255.0);
                }
            });
}

template <typename scalar_t>
__global__ void EstimateColorGradientsUsingHybridSearchCUDAKernel(
        const scalar_t* points_ptr,
        const scalar_t* normals_ptr,
        const scalar_t* colors_ptr,
        const int64_t* neighbour_indices_ptr,
        const int64_t* neighbour_counts_ptr,
        scalar_t* color_gradients_ptr,
        const int64_t max_nn,
        const int64_t n) {
    const int64_t workload_idx = threadIdx.x + blockIdx.x * blockDim.x;
    if (workload_idx >= n) return;

    int64_t neighbour_offset = max_nn * workload_idx;
    int64_t neighbour_count = neighbour_counts_ptr[workload_idx];
    int64_t point_idx = 3 * workload_idx;

    if (neighbour_count >= 4) {
        scalar_t vt[3] = {points_ptr[point_idx], points_ptr[point_idx + 1],
                          points_ptr[point_idx + 2]};

        scalar_t nt[3] = {normals_ptr[point_idx], normals_ptr[point_idx + 1],
                          normals_ptr[point_idx + 2]};

        scalar_t it = (colors_ptr[point_idx] + colors_ptr[point_idx + 1] +
                       colors_ptr[point_idx + 2]) /
                      3.0;

        scalar_t AtA[9] = {0};
        scalar_t Atb[3] = {0};

        // approximate image gradient of vt's tangential plane
        // projection (p') of a point p on a plane defined by normal n,
        // where o is the closest point to p on the plane, is given by:
        // p' = p - [(p - o).dot(n)] * n
        // p' = p - [(p.dot(n) - s)] * n [where s = o.dot(n)]
        // Computing the scalar s.
        scalar_t s = vt[0] * nt[0] + vt[1] * nt[1] + vt[2] * nt[2];

        int i = 1;
        for (i = 1; i < neighbour_count; i++) {
            int64_t neighbour_idx =
                    3 * neighbour_indices_ptr[neighbour_offset + i];

            if (neighbour_idx == -1) {
                break;
            }

            scalar_t vt_adj[3] = {points_ptr[neighbour_idx],
                                  points_ptr[neighbour_idx + 1],
                                  points_ptr[neighbour_idx + 2]};

            // p' = p - d * n [where d = p.dot(n) - s]
            // Computing the scalar d.
            scalar_t d = vt_adj[0] * nt[0] + vt_adj[1] * nt[1] +
                         vt_adj[2] * nt[2] - s;

            // Computing the p' (projection of the point).
            scalar_t vt_proj[3] = {vt_adj[0] - d * nt[0], vt_adj[1] - d * nt[1],
                                   vt_adj[2] - d * nt[2]};

            scalar_t it_adj = (colors_ptr[neighbour_idx + 0] +
                               colors_ptr[neighbour_idx + 1] +
                               colors_ptr[neighbour_idx + 2]) /
                              3.0;

            scalar_t A[3] = {vt_proj[0] - vt[0], vt_proj[1] - vt[1],
                             vt_proj[2] - vt[2]};

            AtA[0] += A[0] * A[0];
            AtA[1] += A[1] * A[0];
            AtA[2] += A[2] * A[0];
            AtA[4] += A[1] * A[1];
            AtA[5] += A[2] * A[1];
            AtA[8] += A[2] * A[2];

            scalar_t b = it_adj - it;

            Atb[0] += A[0] * b;
            Atb[1] += A[1] * b;
            Atb[2] += A[2] * b;
        }

        // Orthogonal constraint.
        scalar_t A[3] = {(i - 1) * nt[0], (i - 1) * nt[1], (i - 1) * nt[2]};

        AtA[0] += A[0] * A[0];
        AtA[1] += A[0] * A[1];
        AtA[2] += A[0] * A[2];
        AtA[4] += A[1] * A[1];
        AtA[5] += A[1] * A[2];
        AtA[8] += A[2] * A[2];

        // Symmetry.
        AtA[3] = AtA[1];
        AtA[6] = AtA[2];
        AtA[7] = AtA[5];

        core::linalg::kernel::solve_svd3x3(AtA, Atb,
                                           color_gradients_ptr + point_idx);

    } else {
        color_gradients_ptr[point_idx] = 0;
        color_gradients_ptr[point_idx + 1] = 0;
        color_gradients_ptr[point_idx + 2] = 0;
    }
}

void EstimateColorGradientsUsingHybridSearchCUDA(const core::Tensor& points,
                                                 const core::Tensor& normals,
                                                 const core::Tensor& colors,
                                                 core::Tensor& color_gradients,
                                                 const double& radius,
                                                 const int64_t& max_nn) {
    core::Dtype dtype = points.GetDtype();
    const int64_t n = points.GetLength();

    // TODO: perform in kernel point-wise neighbour search.
    core::nns::NearestNeighborSearch tree(points);
    bool check = tree.HybridIndex(radius);
    if (!check) {
        utility::LogError(
                "NearestNeighborSearch::FixedRadiusIndex Index is not set.");
    }
    core::Tensor indices, distance, counts;
    std::tie(indices, distance, counts) =
            tree.HybridSearch(points, radius, max_nn);

    const dim3 blocks((n + 512 - 1) / 512);
    const dim3 threads(512);

    DISPATCH_FLOAT_DTYPE_TO_TEMPLATE(dtype, [&]() {
        EstimateColorGradientsUsingHybridSearchCUDAKernel<<<blocks, threads>>>(
                points.GetDataPtr<scalar_t>(), normals.GetDataPtr<scalar_t>(),
                colors.GetDataPtr<scalar_t>(), indices.GetDataPtr<int64_t>(),
                counts.GetDataPtr<int64_t>(),
                color_gradients.GetDataPtr<scalar_t>(), max_nn, n);
    });

    OPEN3D_CUDA_CHECK(cudaDeviceSynchronize());
}

template <typename scalar_t>
__global__ void EstimateNormalsFromCovariancesCUDAKernel(
        const scalar_t* covariances_ptr,
        scalar_t* normals_ptr,
        const bool has_normals,
        const int64_t n) {
    const int64_t workload_idx = threadIdx.x + blockIdx.x * blockDim.x;
    if (workload_idx >= n) return;

    int64_t covariances_offset = 9 * workload_idx;
    int64_t normals_offset = 3 * workload_idx;
    scalar_t normals_output[3] = {0};
    EstimatePointWiseNormalsWithFastEigen3x3(
            covariances_ptr + covariances_offset, normals_output);

    if ((normals_output[0] * normals_output[0] +
         normals_output[1] * normals_output[1] +
         normals_output[2] * normals_output[2]) == 0.0 &&
        !has_normals) {
        normals_output[0] = 0.0;
        normals_output[1] = 0.0;
        normals_output[2] = 1.0;
    }
    if (has_normals) {
        if ((normals_ptr[normals_offset] * normals_output[0] +
             normals_ptr[normals_offset + 1] * normals_output[1] +
             normals_ptr[normals_offset + 2] * normals_output[2]) < 0.0) {
            normals_output[0] *= -1;
            normals_output[1] *= -1;
            normals_output[2] *= -1;
        }
    }

    normals_ptr[normals_offset] = normals_output[0];
    normals_ptr[normals_offset + 1] = normals_output[1];
    normals_ptr[normals_offset + 2] = normals_output[2];
}

void EstimateNormalsFromCovariancesCUDA(const core::Tensor& covariances,
                                        core::Tensor& normals,
                                        const bool has_normals) {
    core::Dtype dtype = covariances.GetDtype();
    int64_t n = covariances.GetLength();

    const dim3 blocks((n + 512 - 1) / 512);
    const dim3 threads(512);

    DISPATCH_FLOAT_DTYPE_TO_TEMPLATE(dtype, [&]() {
        EstimateNormalsFromCovariancesCUDAKernel<<<blocks, threads>>>(
                covariances.GetDataPtr<scalar_t>(),
                normals.GetDataPtr<scalar_t>(), has_normals, n);
    });
}

}  // namespace pointcloud
}  // namespace kernel
}  // namespace geometry
}  // namespace t
}  // namespace open3d<|MERGE_RESOLUTION|>--- conflicted
+++ resolved
@@ -24,19 +24,6 @@
 // IN THE SOFTWARE.
 // ----------------------------------------------------------------------------
 
-<<<<<<< HEAD
-#include "open3d/core/kernel/CUDALauncher.cuh"
-=======
-#include "open3d/core/Dispatch.h"
-#include "open3d/core/Dtype.h"
-#include "open3d/core/MemoryManager.h"
-#include "open3d/core/ParallelFor.h"
-#include "open3d/core/SizeVector.h"
-#include "open3d/core/Tensor.h"
-#include "open3d/t/geometry/kernel/GeometryIndexer.h"
-#include "open3d/t/geometry/kernel/GeometryMacros.h"
-#include "open3d/t/geometry/kernel/PointCloud.h"
->>>>>>> 7cf9c46f
 #include "open3d/t/geometry/kernel/PointCloudImpl.h"
 
 namespace open3d {
@@ -284,7 +271,7 @@
     int64_t covariances_offset = 9 * workload_idx;
     int64_t normals_offset = 3 * workload_idx;
     scalar_t normals_output[3] = {0};
-    EstimatePointWiseNormalsWithFastEigen3x3(
+    EstimatePointWiseNormalsWithFastEigen3x3<scalar_t>(
             covariances_ptr + covariances_offset, normals_output);
 
     if ((normals_output[0] * normals_output[0] +
