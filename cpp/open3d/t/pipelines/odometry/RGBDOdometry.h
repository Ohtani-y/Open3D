// ----------------------------------------------------------------------------
// -                        Open3D: www.open3d.org                            -
// ----------------------------------------------------------------------------
// The MIT License (MIT)
//
// Copyright (c) 2018 www.open3d.org
//
// Permission is hereby granted, free of charge, to any person obtaining a copy
// of this software and associated documentation files (the "Software"), to deal
// in the Software without restriction, including without limitation the rights
// to use, copy, modify, merge, publish, distribute, sublicense, and/or sell
// copies of the Software, and to permit persons to whom the Software is
// furnished to do so, subject to the following conditions:
//
// The above copyright notice and this permission notice shall be included in
// all copies or substantial portions of the Software.
//
// THE SOFTWARE IS PROVIDED "AS IS", WITHOUT WARRANTY OF ANY KIND, EXPRESS OR
// IMPLIED, INCLUDING BUT NOT LIMITED TO THE WARRANTIES OF MERCHANTABILITY,
// FITNESS FOR A PARTICULAR PURPOSE AND NONINFRINGEMENT. IN NO EVENT SHALL THE
// AUTHORS OR COPYRIGHT HOLDERS BE LIABLE FOR ANY CLAIM, DAMAGES OR OTHER
// LIABILITY, WHETHER IN AN ACTION OF CONTRACT, TORT OR OTHERWISE, ARISING
// FROM, OUT OF OR IN CONNECTION WITH THE SOFTWARE OR THE USE OR OTHER DEALINGS
// IN THE SOFTWARE.
// ----------------------------------------------------------------------------

/// \file RGBDOdometry.h
/// All the 4x4 transformation in this file, from params to returns, are
/// Float64. Only convert to Float32 in kernel calls.

#pragma once

#include "open3d/core/Tensor.h"
#include "open3d/t/geometry/Image.h"
#include "open3d/t/geometry/RGBDImage.h"

namespace open3d {
namespace t {
namespace pipelines {
namespace odometry {

enum class Method {
    PointToPlane,  // Implemented and commented in ComputePosePointToPlane
    Intensity,     // Implemented and commented in ComputePoseIntensity
    Hybrid,        // Implemented and commented in ComputePoseHybrid
};

class OdometryConvergenceCriteria {
public:
    OdometryConvergenceCriteria(double relative_rmse = 1e-6,
                                double relative_fitness = 1e-6)
        : relative_rmse_(relative_rmse), relative_fitness_(relative_fitness) {}

public:
    double relative_rmse_;
    double relative_fitness_;
};

class OdometryResult {
public:
    /// \brief Parameterized Constructor.
    ///
    /// \param transformation The estimated transformation matrix of dtype
    /// Float64 on CPU device.
    OdometryResult(const core::Tensor& transformation = core::Tensor::Eye(
                           4, core::Dtype::Float64, core::Device("CPU:0")),
                   double inlier_rmse = 0.0,
                   double fitness = 0.0)
        : transformation_(transformation),
          inlier_rmse_(inlier_rmse),
          fitness_(fitness) {}

    ~OdometryResult() {}

public:
    /// The estimated transformation matrix of dtype Float64 on CPU device.
    core::Tensor transformation_;
    /// RMSE of all inlier correspondences. Lower is better.
    double inlier_rmse_;
    /// For ICP: the overlapping area (# of inlier correspondences / # of points
    /// in target). Higher is better.
    double fitness_;
};

/// \brief Create an RGBD image pyramid given the original source and target
/// RGBD images, and perform hierarchical odometry using specified \p
/// method.
/// Can be used for offline odometry where we do not expect to push performance
/// to the extreme and not reuse vertex/normal map computed before.
/// Input RGBD images hold a depth image (UInt16 or Float32) with a scale
/// factor and a color image (UInt8 x 3).
/// \param source Source RGBD image.
/// \param target Target RGBD image.
/// \param intrinsics (3, 3) intrinsic matrix for projection.
/// \param init_source_to_target (4, 4) initial transformation matrix from
/// source to target.
/// \param depth_scale Converts depth pixel values to meters by dividing the
/// scale factor.
/// \param depth_diff Depth difference threshold used to filter projective
/// associations.
/// \param iterations Iterations in multiscale odometry, from coarse to fine.
/// \param method Method used to apply RGBD odometry.
OdometryResult RGBDOdometryMultiScale(
        const t::geometry::RGBDImage& source,
        const t::geometry::RGBDImage& target,
        const core::Tensor& intrinsics,
        const core::Tensor& init_source_to_target = core::Tensor::Eye(
                4, core::Dtype::Float64, core::Device("CPU:0")),
        float depth_scale = 1000.0f,
        float depth_max = 3.0f,
        float depth_diff = 0.07f,
        const std::vector<int>& iterations = {10, 5, 3},
        const Method method = Method::Hybrid,
        const OdometryConvergenceCriteria& criteria =
                OdometryConvergenceCriteria());

/// \brief Estimates the 4x4 rigid transformation T from source to target.
/// Performs one iteration of RGBD odometry using loss function
/// \f$[(V_p - V_q)^T N_p]^2\f$, where
/// \f$ V_p \f$ denotes the vertex at pixel p in the source,
/// \f$ V_q \f$ denotes the vertex at pixel q in the target,
/// \f$ N_p \f$ denotes the normal at pixel p in the source.
/// q is obtained by transforming p with \p init_source_to_target then
/// projecting with \p intrinsics.
/// KinectFusion, ISMAR 2011
///
/// \param source_vertex_map (H, W, 3) Float32 source vertex image obtained by
/// CreateVertexMap before calling this function.
/// \param target_vertex_map (H, W, 3) Float32 target vertex image obtained by
/// CreateVertexMap before calling this function.
/// \param target_normal_map (H, W, 3) Float32 target normal image obtained by
/// CreateNormalMap before calling this function.
/// \param intrinsics (3, 3) intrinsic matrix for projection.
/// \param init_source_to_target (4, 4) initial transformation matrix from
/// source to target.
/// \param depth_diff Depth difference threshold used to filter projective
/// associations.
/// \return (4, 4) optimized transformation matrix from source to target.
OdometryResult ComputePosePointToPlane(
        const core::Tensor& source_vertex_map,
        const core::Tensor& target_vertex_map,
        const core::Tensor& target_normal_map,
        const core::Tensor& intrinsics,
        const core::Tensor& init_source_to_target,
        float depth_diff);

/// \brief Estimates the 4x4 rigid transformation T from source to target.
/// Performs one iteration of RGBD odometry using loss function
/// \f$(I_p - I_q)^2\f$, where
/// \f$ I_p \f$ denotes the intensity at pixel p in the source,
/// \f$ I_q \f$ denotes the intensity at pixel q in the target.
/// q is obtained by transforming p with \p init_source_to_target then
/// projecting with \p intrinsics.
/// Real-time visual odometry from dense RGB-D images, ICCV Workshops, 2011
///
/// \param source_depth_map (H, W, 1) Float32 source depth image obtained by
/// PreprocessDepth before calling this function.
/// \param target_depth_map (H, W, 1) Float32 target depth image obtained by
/// PreprocessDepth before calling this function.
/// \param source_intensity (H, W, 1) Float32 source intensity image obtained by
/// RGBToGray before calling this function.
/// \param target_intensity (H, W, 1) Float32 target intensity image obtained by
/// RGBToGray before calling this function.
/// \param target_intensity_dx (H, W, 1) Float32 target intensity gradient image
/// at x-axis obtained by FilterSobel before calling this function.
/// \param target_intensity_dy (H, W, 1) Float32 target intensity gradient image
/// at y-axis obtained by FilterSobel before calling this function.
/// \param source_vertex_map (H, W, 3) Float32 source vertex image obtained by
/// CreateVertexMap before calling this function.
/// \param intrinsics (3, 3) intrinsic matrix for projection.
/// \param init_source_to_target (4, 4) initial transformation matrix from
/// source to target.
/// \param depth_diff Depth difference threshold used to filter projective
/// associations.
/// \return (4, 4) optimized transformation matrix from source to target.
OdometryResult ComputePoseIntensity(const core::Tensor& source_depth_map,
                                    const core::Tensor& target_depth_map,
                                    const core::Tensor& source_intensity,
                                    const core::Tensor& target_intensity,
                                    const core::Tensor& target_intensity_dx,
                                    const core::Tensor& target_intensity_dy,
                                    const core::Tensor& source_vertex_map,
                                    const core::Tensor& intrinsics,
                                    const core::Tensor& init_source_to_target,
                                    float depth_diff);

/// \brief Estimates the 4x4 rigid transformation T from source to target.
/// Performs one iteration of RGBD odometry using loss function
/// \f$(I_p - I_q)^2 + \lambda(D_p - (D_q)')^2\f$, where
/// \f$ I_p \f$ denotes the intensity at pixel p in the source,
/// \f$ I_q \f$ denotes the intensity at pixel q in the target.
/// \f$ D_p \f$ denotes the depth pixel p in the source,
/// \f$ D_q \f$ denotes the depth pixel q in the target.
/// q is obtained by transforming p with \p init_source_to_target then
/// projecting with \p intrinsics.
/// Colored ICP Revisited, ICCV 2017
///
/// \param source_depth (H, W, 1) Float32 source depth image obtained by
/// PreprocessDepth before calling this function.
/// \param target_depth (H, W, 1) Float32 target depth image obtained by
/// PreprocessDepth before calling this function.
/// \param source_intensity (H, W, 1) Float32 source intensity image obtained by
/// RGBToGray before calling this function.
/// \param target_intensity (H, W, 1) Float32 target intensity image obtained by
/// RGBToGray before calling this function.
/// \param source_depth_dx (H, W, 1) Float32 source depth gradient image
/// at x-axis obtained by FilterSobel before calling this function.
/// \param source_depth_dy (H, W, 1) Float32 source depth gradient image
/// at y-axis obtained by FilterSobel before calling this function.
/// \param source_intensity_dx (H, W, 1) Float32 source intensity gradient image
/// at x-axis obtained by FilterSobel before calling this function.
/// \param source_intensity_dy (H, W, 1) Float32 source intensity gradient image
/// at y-axis obtained by FilterSobel before calling this function.
/// \param target_vertex_map (H, W, 3) Float32 target vertex image obtained by
/// CreateVertexMap before calling this function.
/// \param intrinsics (3, 3) intrinsic matrix for projection.
/// \param init_source_to_target (4, 4) initial transformation matrix from
/// source to target.
/// \param depth_diff Depth difference threshold used to filter projective
/// associations.
/// \return (4, 4) optimized transformation matrix from source to target.
<<<<<<< HEAD
core::Tensor ComputePoseHybrid(const core::Tensor& source_depth,
                               const core::Tensor& target_depth,
                               const core::Tensor& source_intensity,
                               const core::Tensor& target_intensity,
                               const core::Tensor& source_depth_dx,
                               const core::Tensor& source_depth_dy,
                               const core::Tensor& source_intensity_dx,
                               const core::Tensor& source_intensity_dy,
                               const core::Tensor& target_vertex_map,
                               const core::Tensor& intrinsics,
                               const core::Tensor& init_source_to_target,
                               float depth_diff);
=======
OdometryResult ComputePoseHybrid(const core::Tensor& source_depth,
                                 const core::Tensor& target_depth,
                                 const core::Tensor& source_intensity,
                                 const core::Tensor& target_intensity,
                                 const core::Tensor& source_depth_dx,
                                 const core::Tensor& source_depth_dy,
                                 const core::Tensor& source_intensity_dx,
                                 const core::Tensor& source_intensity_dy,
                                 const core::Tensor& target_vertex_map,
                                 const core::Tensor& intrinsics,
                                 const core::Tensor& init_source_to_target,
                                 float depth_diff);
>>>>>>> d0f90c24

}  // namespace odometry
}  // namespace pipelines
}  // namespace t
}  // namespace open3d<|MERGE_RESOLUTION|>--- conflicted
+++ resolved
@@ -219,20 +219,6 @@
 /// \param depth_diff Depth difference threshold used to filter projective
 /// associations.
 /// \return (4, 4) optimized transformation matrix from source to target.
-<<<<<<< HEAD
-core::Tensor ComputePoseHybrid(const core::Tensor& source_depth,
-                               const core::Tensor& target_depth,
-                               const core::Tensor& source_intensity,
-                               const core::Tensor& target_intensity,
-                               const core::Tensor& source_depth_dx,
-                               const core::Tensor& source_depth_dy,
-                               const core::Tensor& source_intensity_dx,
-                               const core::Tensor& source_intensity_dy,
-                               const core::Tensor& target_vertex_map,
-                               const core::Tensor& intrinsics,
-                               const core::Tensor& init_source_to_target,
-                               float depth_diff);
-=======
 OdometryResult ComputePoseHybrid(const core::Tensor& source_depth,
                                  const core::Tensor& target_depth,
                                  const core::Tensor& source_intensity,
@@ -245,7 +231,6 @@
                                  const core::Tensor& intrinsics,
                                  const core::Tensor& init_source_to_target,
                                  float depth_diff);
->>>>>>> d0f90c24
 
 }  // namespace odometry
 }  // namespace pipelines
