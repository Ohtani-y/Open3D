// ----------------------------------------------------------------------------
// -                        Open3D: www.open3d.org                            -
// ----------------------------------------------------------------------------
// The MIT License (MIT)
//
<<<<<<< HEAD
// Copyright (c) 2021 www.open3d.org
=======
// Copyright (c) 2018-2021 www.open3d.org
>>>>>>> 745bc82f
//
// Permission is hereby granted, free of charge, to any person obtaining a copy
// of this software and associated documentation files (the "Software"), to deal
// in the Software without restriction, including without limitation the rights
// to use, copy, modify, merge, publish, distribute, sublicense, and/or sell
// copies of the Software, and to permit persons to whom the Software is
// furnished to do so, subject to the following conditions:
//
// The above copyright notice and this permission notice shall be included in
// all copies or substantial portions of the Software.
//
// THE SOFTWARE IS PROVIDED "AS IS", WITHOUT WARRANTY OF ANY KIND, EXPRESS OR
// IMPLIED, INCLUDING BUT NOT LIMITED TO THE WARRANTIES OF MERCHANTABILITY,
// FITNESS FOR A PARTICULAR PURPOSE AND NONINFRINGEMENT. IN NO EVENT SHALL THE
// AUTHORS OR COPYRIGHT HOLDERS BE LIABLE FOR ANY CLAIM, DAMAGES OR OTHER
// LIABILITY, WHETHER IN AN ACTION OF CONTRACT, TORT OR OTHERWISE, ARISING
// FROM, OUT OF OR IN CONNECTION WITH THE SOFTWARE OR THE USE OR OTHER DEALINGS
// IN THE SOFTWARE.
// ----------------------------------------------------------------------------

#include "open3d/t/pipelines/kernel/ComputeTransform.h"

#include "open3d/t/pipelines/kernel/ComputeTransformImpl.h"
#include "open3d/utility/Timer.h"

namespace open3d {
namespace t {
namespace pipelines {
namespace kernel {

core::Tensor ComputePosePointToPlane(const core::Tensor &source_points,
                                     const core::Tensor &target_points,
                                     const core::Tensor &target_normals,
                                     const core::Tensor &correspondence_indices,
<<<<<<< HEAD
                                     int &inlier_count,
=======
>>>>>>> 745bc82f
                                     const registration::RobustKernel &kernel) {
    // Get dtype and device.
    core::Dtype dtype = source_points.GetDtype();
    core::Device device = source_points.GetDevice();

<<<<<<< HEAD
    // Pose {6,} tensor [ouput].
    core::Tensor pose = core::Tensor::Empty({6}, core::Dtype::Float64, device);

    core::Tensor source_points_contiguous = source_points.Contiguous();
    core::Tensor target_points_contiguous = target_points.Contiguous();
    core::Tensor target_normals_contiguous = target_normals.Contiguous();
    core::Tensor corres_contiguous = correspondence_indices.Contiguous();

    float residual = 0;
    core::Device::DeviceType device_type = device.GetType();
    if (device_type == core::Device::DeviceType::CPU) {
        ComputePosePointToPlaneCPU(
                source_points_contiguous, target_points_contiguous,
                target_normals_contiguous, corres_contiguous, pose, residual,
                inlier_count, dtype, device, kernel);
    } else if (device_type == core::Device::DeviceType::CUDA) {
        CUDA_CALL(ComputePosePointToPlaneCUDA, source_points_contiguous,
                  target_points_contiguous, target_normals_contiguous,
                  corres_contiguous, pose, residual, inlier_count, dtype,
                  device, kernel);
    } else {
        utility::LogError("Unimplemented device.");
    }

    return pose;
}

core::Tensor ComputePoseColoredICP(const core::Tensor &source_points,
                                   const core::Tensor &source_colors,
                                   const core::Tensor &target_points,
                                   const core::Tensor &target_normals,
                                   const core::Tensor &target_colors,
                                   const core::Tensor &target_color_gradients,
                                   const core::Tensor &correspondence_indices,
                                   int &inlier_count,
                                   const registration::RobustKernel &kernel,
                                   const float &lambda_geometric) {
    // Get dtype and device.
    core::Dtype dtype = source_points.GetDtype();
    core::Device device = source_points.GetDevice();

=======
>>>>>>> 745bc82f
    // Pose {6,} tensor [ouput].
    core::Tensor pose = core::Tensor::Empty({6}, core::Dtype::Float64, device);

    core::Tensor source_points_contiguous = source_points.Contiguous();
    core::Tensor source_colors_contiguous = source_colors.Contiguous();
    core::Tensor target_points_contiguous = target_points.Contiguous();
    core::Tensor target_normals_contiguous = target_normals.Contiguous();
<<<<<<< HEAD
    core::Tensor target_colors_contiguous = target_colors.Contiguous();
    core::Tensor target_color_gradients_contiguous =
            target_color_gradients.Contiguous();
    core::Tensor corres_contiguous = correspondence_indices.Contiguous();

    float residual = 0;
    core::Device::DeviceType device_type = device.GetType();
    if (device_type == core::Device::DeviceType::CPU) {
        ComputePoseColoredICPCPU(
                source_points_contiguous, source_colors_contiguous,
                target_points_contiguous, target_normals_contiguous,
                target_colors_contiguous, target_color_gradients_contiguous,
                corres_contiguous, pose, residual, inlier_count, dtype, device,
                kernel, lambda_geometric);
    } else if (device_type == core::Device::DeviceType::CUDA) {
        CUDA_CALL(ComputePoseColoredICPCUDA, source_points_contiguous,
                  source_colors_contiguous, target_points_contiguous,
                  target_normals_contiguous, target_colors_contiguous,
                  target_color_gradients_contiguous, corres_contiguous, pose,
                  residual, inlier_count, dtype, device, kernel,
                  lambda_geometric);
=======
    core::Tensor corres_contiguous = correspondence_indices.Contiguous();

    float residual = 0;
    int inlier_count = 0;
    core::Device::DeviceType device_type = device.GetType();
    if (device_type == core::Device::DeviceType::CPU) {
        ComputePosePointToPlaneCPU(
                source_points_contiguous, target_points_contiguous,
                target_normals_contiguous, corres_contiguous, pose, residual,
                inlier_count, dtype, device, kernel);
    } else if (device_type == core::Device::DeviceType::CUDA) {
        CUDA_CALL(ComputePosePointToPlaneCUDA, source_points_contiguous,
                  target_points_contiguous, target_normals_contiguous,
                  corres_contiguous, pose, residual, inlier_count, dtype,
                  device, kernel);
>>>>>>> 745bc82f
    } else {
        utility::LogError("Unimplemented device.");
    }

    return pose;
}

std::tuple<core::Tensor, core::Tensor> ComputeRtPointToPoint(
        const core::Tensor &source_points,
        const core::Tensor &target_points,
<<<<<<< HEAD
        const core::Tensor &correspondence_indices,
        int &inlier_count) {
=======
        const core::Tensor &correspondence_indices) {
>>>>>>> 745bc82f
    // Get dtype and device.
    core::Dtype dtype = source_points.GetDtype();
    core::Device device = source_points.GetDevice();

    // [Output] Rotation and translation tensor of type Float64.
    core::Tensor R;
    core::Tensor t;

<<<<<<< HEAD
=======
    int inlier_count = 0;

>>>>>>> 745bc82f
    core::Device::DeviceType device_type = device.GetType();
    if (device_type == core::Device::DeviceType::CPU) {
        // Pointer to point cloud data - indexed according to correspondences.
        core::Tensor source_points_contiguous = source_points.Contiguous();
        core::Tensor target_points_contiguous = target_points.Contiguous();
        core::Tensor correspondence_indices_contiguous =
                correspondence_indices.Contiguous();

        ComputeRtPointToPointCPU(source_points_contiguous,
                                 target_points_contiguous,
                                 correspondence_indices_contiguous, R, t,
                                 inlier_count, dtype, device);
    } else if (device_type == core::Device::DeviceType::CUDA) {
#ifdef BUILD_CUDA_MODULE
        // TODO: Implement optimised CUDA reduction kernel.
        core::Tensor valid = correspondence_indices.Ne(-1).Reshape({-1});
        // correpondence_set : (i, corres[i]).
        // source[i] and target[corres[i]] is a correspondence.
        core::Tensor source_indices =
                core::Tensor::Arange(0, source_points.GetShape()[0], 1,
                                     core::Dtype::Int64, device)
                        .IndexGet({valid});
        // Only take valid indices.
        core::Tensor target_indices =
                correspondence_indices.IndexGet({valid}).Reshape({-1});

        // Number of good correspondences (C).
        inlier_count = source_indices.GetLength();

        core::Tensor source_select = source_points.IndexGet({source_indices});
        core::Tensor target_select = target_points.IndexGet({target_indices});

        // https://ieeexplore.ieee.org/document/88573
        core::Tensor mean_s = source_select.Mean({0}, true);
        core::Tensor mean_t = target_select.Mean({0}, true);

        // Compute linear system on CPU as Float64.
        core::Device host("CPU:0");
        core::Tensor Sxy = (target_select - mean_t)
                                   .T()
                                   .Matmul(source_select - mean_s)
                                   .Div_(static_cast<float>(inlier_count))
                                   .To(host, core::Dtype::Float64);

        mean_s = mean_s.To(host, core::Dtype::Float64);
        mean_t = mean_t.To(host, core::Dtype::Float64);

        core::Tensor U, D, VT;
        std::tie(U, D, VT) = Sxy.SVD();
        core::Tensor S = core::Tensor::Eye(3, core::Dtype::Float64, host);
        if (U.Det() * (VT.T()).Det() < 0) {
            S[-1][-1] = -1;
        }
        R = U.Matmul(S.Matmul(VT));
        t = mean_t.Reshape({-1}) - R.Matmul(mean_s.T()).Reshape({-1});
#else
        utility::LogError("Not compiled with CUDA, but CUDA device is used.");
#endif
    } else {
        utility::LogError("Unimplemented device.");
    }
    return std::make_tuple(R, t);
}

}  // namespace kernel
}  // namespace pipelines
}  // namespace t
}  // namespace open3d<|MERGE_RESOLUTION|>--- conflicted
+++ resolved
@@ -3,11 +3,7 @@
 // ----------------------------------------------------------------------------
 // The MIT License (MIT)
 //
-<<<<<<< HEAD
-// Copyright (c) 2021 www.open3d.org
-=======
 // Copyright (c) 2018-2021 www.open3d.org
->>>>>>> 745bc82f
 //
 // Permission is hereby granted, free of charge, to any person obtaining a copy
 // of this software and associated documentation files (the "Software"), to deal
@@ -42,16 +38,11 @@
                                      const core::Tensor &target_points,
                                      const core::Tensor &target_normals,
                                      const core::Tensor &correspondence_indices,
-<<<<<<< HEAD
-                                     int &inlier_count,
-=======
->>>>>>> 745bc82f
                                      const registration::RobustKernel &kernel) {
     // Get dtype and device.
     core::Dtype dtype = source_points.GetDtype();
     core::Device device = source_points.GetDevice();
 
-<<<<<<< HEAD
     // Pose {6,} tensor [ouput].
     core::Tensor pose = core::Tensor::Empty({6}, core::Dtype::Float64, device);
 
@@ -61,6 +52,7 @@
     core::Tensor corres_contiguous = correspondence_indices.Contiguous();
 
     float residual = 0;
+    int inlier_count = 0;
     core::Device::DeviceType device_type = device.GetType();
     if (device_type == core::Device::DeviceType::CPU) {
         ComputePosePointToPlaneCPU(
@@ -93,8 +85,6 @@
     core::Dtype dtype = source_points.GetDtype();
     core::Device device = source_points.GetDevice();
 
-=======
->>>>>>> 745bc82f
     // Pose {6,} tensor [ouput].
     core::Tensor pose = core::Tensor::Empty({6}, core::Dtype::Float64, device);
 
@@ -102,7 +92,6 @@
     core::Tensor source_colors_contiguous = source_colors.Contiguous();
     core::Tensor target_points_contiguous = target_points.Contiguous();
     core::Tensor target_normals_contiguous = target_normals.Contiguous();
-<<<<<<< HEAD
     core::Tensor target_colors_contiguous = target_colors.Contiguous();
     core::Tensor target_color_gradients_contiguous =
             target_color_gradients.Contiguous();
@@ -124,23 +113,6 @@
                   target_color_gradients_contiguous, corres_contiguous, pose,
                   residual, inlier_count, dtype, device, kernel,
                   lambda_geometric);
-=======
-    core::Tensor corres_contiguous = correspondence_indices.Contiguous();
-
-    float residual = 0;
-    int inlier_count = 0;
-    core::Device::DeviceType device_type = device.GetType();
-    if (device_type == core::Device::DeviceType::CPU) {
-        ComputePosePointToPlaneCPU(
-                source_points_contiguous, target_points_contiguous,
-                target_normals_contiguous, corres_contiguous, pose, residual,
-                inlier_count, dtype, device, kernel);
-    } else if (device_type == core::Device::DeviceType::CUDA) {
-        CUDA_CALL(ComputePosePointToPlaneCUDA, source_points_contiguous,
-                  target_points_contiguous, target_normals_contiguous,
-                  corres_contiguous, pose, residual, inlier_count, dtype,
-                  device, kernel);
->>>>>>> 745bc82f
     } else {
         utility::LogError("Unimplemented device.");
     }
@@ -151,12 +123,7 @@
 std::tuple<core::Tensor, core::Tensor> ComputeRtPointToPoint(
         const core::Tensor &source_points,
         const core::Tensor &target_points,
-<<<<<<< HEAD
-        const core::Tensor &correspondence_indices,
-        int &inlier_count) {
-=======
         const core::Tensor &correspondence_indices) {
->>>>>>> 745bc82f
     // Get dtype and device.
     core::Dtype dtype = source_points.GetDtype();
     core::Device device = source_points.GetDevice();
@@ -165,11 +132,8 @@
     core::Tensor R;
     core::Tensor t;
 
-<<<<<<< HEAD
-=======
     int inlier_count = 0;
 
->>>>>>> 745bc82f
     core::Device::DeviceType device_type = device.GetType();
     if (device_type == core::Device::DeviceType::CPU) {
         // Pointer to point cloud data - indexed according to correspondences.
