--- conflicted
+++ resolved
@@ -15,19 +15,9 @@
 target_sources(pipelines PRIVATE
     odometry/Odometry.cpp
     odometry/RGBDOdometryJacobian.cpp
-<<<<<<< HEAD
-    registration/GlobalOptimization.cpp
-    registration/RobustKernel.cpp
-    registration/Registration.cpp
-    registration/FastGlobalRegistration.cpp
-    registration/PoseGraph.cpp
-    registration/TransformationEstimation.cpp
-=======
 )
 
 target_sources(pipelines PRIVATE
-    registration/ColoredICP.cpp
->>>>>>> 9ac70826
     registration/CorrespondenceChecker.cpp
     registration/FastGlobalRegistration.cpp
     registration/Feature.cpp
