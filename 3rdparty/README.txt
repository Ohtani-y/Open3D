--- conflicted
+++ resolved
@@ -77,7 +77,6 @@
 Poisson Surface Reconstruction
 https://github.com/mkazhdan/PoissonRecon
 --------------------------------------------------------------------------------
-<<<<<<< HEAD
 Parallel STL                20190522                            Apache-2 license
 An implementation of the C++ standard library algorithms with support for 
 execution policies
@@ -91,8 +90,7 @@
 nanoflann                   1.3.1                                    BSD license
 A C++11 header-only library for Nearest Neighbor (NN) search with KD-trees
 https://github.com/jlblancoc/nanoflann
-=======
+--------------------------------------------------------------------------------
 CUTLASS                     1.3.2                                    BSD license
 CUDA Templates for Linear Algebra Subroutines
-https://github.com/NVIDIA/cutlass
->>>>>>> 780f1ada
+https://github.com/NVIDIA/cutlass