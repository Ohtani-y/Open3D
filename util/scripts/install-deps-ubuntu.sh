--- conflicted
+++ resolved
@@ -13,15 +13,12 @@
     sudo apt-get --yes install libsdl2-dev || true
     sudo apt-get --yes install python-dev python-tk || true
     sudo apt-get --yes install python3-dev python3-tk || true
-<<<<<<< HEAD
     sudo apt-get --yes install libtbb-dev || true
-=======
     sudo apt-get --yes install libglu1-mesa-dev || true
     sudo apt-get --yes install libc++-7-dev || true
     sudo apt-get --yes install libc++abi-7-dev || true
     sudo apt-get --yes install ninja-build || true
     sudo apt-get --yes install libxi-dev
->>>>>>> 61e1af27
 else
     sudo apt-get install xorg-dev libglu1-mesa-dev libgl1-mesa-glx || true
     sudo apt-get install libglew-dev || true
@@ -32,13 +29,10 @@
     sudo apt-get install libsdl2-dev || true
     sudo apt-get install python-dev python-tk || true
     sudo apt-get install python3-dev python3-tk || true
-<<<<<<< HEAD
     sudo apt-get install libtbb-dev || true
-=======
     sudo apt-get install libglu1-mesa-dev || true
     sudo apt-get install libc++-7-dev || true
     sudo apt-get install libc++abi-7-dev || true
     sudo apt-get install ninja-build || true
     sudo apt-get install libxi-dev
->>>>>>> 61e1af27
 fi