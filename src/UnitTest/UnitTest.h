// ----------------------------------------------------------------------------
// -                        Open3D: www.open3d.org                            -
// ----------------------------------------------------------------------------
// The MIT License (MIT)
//
// Copyright (c) 2018 www.open3d.org
//
// Permission is hereby granted, free of charge, to any person obtaining a copy
// of this software and associated documentation files (the "Software"), to deal
// in the Software without restriction, including without limitation the rights
// to use, copy, modify, merge, publish, distribute, sublicense, and/or sell
// copies of the Software, and to permit persons to whom the Software is
// furnished to do so, subject to the following conditions:
//
// The above copyright notice and this permission notice shall be included in
// all copies or substantial portions of the Software.
//
// THE SOFTWARE IS PROVIDED "AS IS", WITHOUT WARRANTY OF ANY KIND, EXPRESS OR
// IMPLIED, INCLUDING BUT NOT LIMITED TO THE WARRANTIES OF MERCHANTABILITY,
// FITNESS FOR A PARTICULAR PURPOSE AND NONINFRINGEMENT. IN NO EVENT SHALL THE
// AUTHORS OR COPYRIGHT HOLDERS BE LIABLE FOR ANY CLAIM, DAMAGES OR OTHER
// LIABILITY, WHETHER IN AN ACTION OF CONTRACT, TORT OR OTHERWISE, ARISING
// FROM, OUT OF OR IN CONNECTION WITH THE SOFTWARE OR THE USE OR OTHER DEALINGS
// IN THE SOFTWARE.
// ----------------------------------------------------------------------------

#pragma once

#include <gtest/gtest.h>
#include <Eigen/Core>
#include <vector>

#include "Print.h"
#include "Rand.h"
#include "Sort.h"

namespace unit_test
{
    // thresholds for comparing floating point values
    const double THRESHOLD_1E_6 = 1e-6;

    // Eigen Zero()
    const Eigen::Vector2d Zero2d = Eigen::Vector2d::Zero();
    const Eigen::Vector3d Zero3d = Eigen::Vector3d::Zero();
    const Eigen::Matrix<double, 6, 1> Zero6d = Eigen::Matrix<double, 6, 1>::Zero();
    const Eigen::Vector2i Zero2i = Eigen::Vector2i::Zero();

    // Mechanism for reporting unit tests for which there is no implementation yet.
    void NotImplemented();

    // Equal test.
    template<class T, int M, int N>
    void ExpectEQ(const Eigen::Matrix<T, M, N>& v0,
                  const Eigen::Matrix<T, M, N>& v1)
    {
        EXPECT_EQ(v0.size(), v1.size());
        for (int i = 0; i < v0.size(); i++)
            EXPECT_NEAR(v0.coeff(i), v1.coeff(i), THRESHOLD_1E_6);
    }
<<<<<<< HEAD
    template<class T, int M, int N>
    void ExpectEQ(const std::vector<Eigen::Matrix<T, M, N>>& v0,
                  const std::vector<Eigen::Matrix<T, M, N>>& v1)
    {
        EXPECT_EQ(v0.size(), v1.size());
        for (int i = 0; i < v0.size(); i++)
            ExpectEQ(v0[i], v1[i]);
    }

    // Less than or Equal test.
    template<class T, int M, int N>
    void ExpectLE(const Eigen::Matrix<T, M, N>& v0,
                  const Eigen::Matrix<T, M, N>& v1)
    {
        EXPECT_EQ(v0.size(), v1.size());
        for (int i = 0; i < v0.size(); i++)
            EXPECT_LE(v0.coeff(i), v1.coeff(i));
    }
    template<class T, int M, int N>
    void ExpectLE(const Eigen::Matrix<T, M, N>& v0,
                  const std::vector<Eigen::Matrix<T, M, N>>& v1)
    {
        for (int i = 0; i < v0.size(); i++)
            ExpectLE(v0, v1[i]);
    }

    // Greater than or Equal test.
    template<class T, int M, int N>
    void ExpectGE(const Eigen::Matrix<T, M, N>& v0,
                  const Eigen::Matrix<T, M, N>& v1)
    {
        EXPECT_EQ(v0.size(), v1.size());
        for (int i = 0; i < v0.size(); i++)
            EXPECT_GE(v0.coeff(i), v1.coeff(i));
    }
    template<class T, int M, int N>
    void ExpectGE(const Eigen::Matrix<T, M, N>& v0,
                  const std::vector<Eigen::Matrix<T, M, N>>& v1)
    {
        for (int i = 0; i < v1.size(); i++)
            ExpectGE(v0, v1[i]);
    }
=======
>>>>>>> 7218a528

    // Equal test over Eigen::Vector2d components.
    void ExpectEQ(const Eigen::Vector2d& v0, const Eigen::Vector2d& v1);
    void ExpectEQ(const double& v00, const double& v01, const Eigen::Vector2d& v1);

    // Equal test over Eigen::Vector3d components.
    void ExpectEQ(const Eigen::Vector3d& v0, const Eigen::Vector3d& v1);
    void ExpectEQ(const double& v00, const double& v01, const double& v02, const Eigen::Vector3d& v1);

    // Equal test over Eigen::Matrix3d components.
    void ExpectEQ(const Eigen::Matrix3d& v0, const Eigen::Matrix3d& v1);

    // Equal test over Eigen::Vector2i components.
    void ExpectEQ(const Eigen::Vector2i& v0, const Eigen::Vector2i& v1);
    void ExpectEQ(const int& v00, const int& v01, const Eigen::Vector2i& v1);

    // Equal test over Eigen::Vector3i components.
    void ExpectEQ(const Eigen::Vector3i& v0, const Eigen::Vector3i& v1);
    void ExpectEQ(const int& v00, const int& v01, const int& v02, const Eigen::Vector3i& v1);

    // Less than or Equal test over Eigen::Vector3d components.
    void ExpectLE(const Eigen::Vector3d& v0, const Eigen::Vector3d& v1);
    void ExpectLE(const double& v00, const double& v01, const double& v02, const Eigen::Vector3d& v1);

    // Greater than or Equal test over Eigen::Vector3d components.
    void ExpectGE(const Eigen::Vector3d& v0, const Eigen::Vector3d& v1);
    void ExpectGE(const double& v00, const double& v01, const double& v02, const Eigen::Vector3d& v1);

<<<<<<< HEAD
=======
    // Test equality of two arrays of int.
    void ExpectEQ(const int* const v0,
                  const int* const v1,
                  const size_t& size);

    // Test equality of two vectors of int.
    void ExpectEQ(const std::vector<int>& v0,
                  const std::vector<int>& v1);

>>>>>>> 7218a528
    // Test equality of two arrays of double.
    void ExpectEQ(const double* const v0,
                  const double* const v1,
                  const size_t& size);

    // Test equality of two vectors of double.
    void ExpectEQ(const std::vector<double>& v0,
                  const std::vector<double>& v1);
}<|MERGE_RESOLUTION|>--- conflicted
+++ resolved
@@ -57,7 +57,7 @@
         for (int i = 0; i < v0.size(); i++)
             EXPECT_NEAR(v0.coeff(i), v1.coeff(i), THRESHOLD_1E_6);
     }
-<<<<<<< HEAD
+
     template<class T, int M, int N>
     void ExpectEQ(const std::vector<Eigen::Matrix<T, M, N>>& v0,
                   const std::vector<Eigen::Matrix<T, M, N>>& v1)
@@ -100,8 +100,6 @@
         for (int i = 0; i < v1.size(); i++)
             ExpectGE(v0, v1[i]);
     }
-=======
->>>>>>> 7218a528
 
     // Equal test over Eigen::Vector2d components.
     void ExpectEQ(const Eigen::Vector2d& v0, const Eigen::Vector2d& v1);
@@ -130,8 +128,6 @@
     void ExpectGE(const Eigen::Vector3d& v0, const Eigen::Vector3d& v1);
     void ExpectGE(const double& v00, const double& v01, const double& v02, const Eigen::Vector3d& v1);
 
-<<<<<<< HEAD
-=======
     // Test equality of two arrays of int.
     void ExpectEQ(const int* const v0,
                   const int* const v1,
@@ -141,7 +137,6 @@
     void ExpectEQ(const std::vector<int>& v0,
                   const std::vector<int>& v1);
 
->>>>>>> 7218a528
     // Test equality of two arrays of double.
     void ExpectEQ(const double* const v0,
                   const double* const v1,
