--- conflicted
+++ resolved
@@ -36,17 +36,13 @@
 #include "open3d_pybind/utility/utility.h"
 #include "open3d_pybind/visualization/visualization.h"
 
-<<<<<<< HEAD
-PYBIND11_MODULE(open3d_pybind, m) {
-=======
 #include "Open3D/Utility/Console.h"
 
-PYBIND11_MODULE(open3d, m) {
+PYBIND11_MODULE(open3d_pybind, m) {
     open3d::utility::Logger::i().print_fcn_ = [](const std::string& msg) {
         py::print(msg);
     };
 
->>>>>>> e687abc1
     m.doc() = "Python binding of Open3D";
 
     // Check open3d CXX11_ABI with
@@ -56,9 +52,7 @@
 
     // Register this first, other submodule (e.g. odometry) might depend on this
     pybind_utility(m);
-
     pybind_core(m);
-
     pybind_camera(m);
     pybind_color_map(m);
     pybind_geometry(m);
